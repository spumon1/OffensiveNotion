--- conflicted
+++ resolved
@@ -1,5 +1,6 @@
 extern crate serde;
 extern crate serde_json;
+use serde::Serialize;
 use std::error::Error;
 use std::io::{self, Write};
 use std::fs;
@@ -54,13 +55,8 @@
 impl ConfigOptions {
 
     /// Converts loaded json data into `ConfigOptions`
-<<<<<<< HEAD
-    pub fn from_json(j: serde_json::Value) -> ConfigOptions {
-        println!("[*] Config options: {:?}", j);
-=======
     pub fn from_json(j: Value) -> ConfigOptions {
         println!("{:?}", j);
->>>>>>> ad19dba3
         ConfigOptions {
             sleep_interval: j["sleep_interval"].as_u64().unwrap(),
             jitter_time: j["jitter_time"].as_u64().unwrap(),
@@ -77,7 +73,7 @@
     }
 
     /// Produces a base64 encoded String of the Options.
-    /// 
+    ///
     /// This is useful for sending ConfigOptions to launch commands
     pub fn to_base64(&self) -> String {
         encode(to_string(self).unwrap().as_bytes())
